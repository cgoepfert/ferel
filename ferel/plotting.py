--- conflicted
+++ resolved
@@ -92,11 +92,8 @@
     upper_vals = ranges[:, 1]
     lower_vals = ranges[:, 0]
 
-<<<<<<< HEAD
-=======
     pal = sns.color_palette()
 
->>>>>>> d8c3ae36
     # Plot lower bounds.
     lower_bars = ax.bar(
         index,
@@ -104,12 +101,8 @@
         tick_label=index,
         align="center",
         linewidth=1.3,
-<<<<<<< HEAD
-        label='lower bound')
-=======
         label='lower bound',
         color=pal[0])
->>>>>>> d8c3ae36
 
     # Plot upper bounds by stacking them on top of the lower bounds.
     upper_bars = ax.bar(
@@ -119,12 +112,8 @@
         tick_label=index,
         align="center",
         linewidth=1.3,
-<<<<<<< HEAD
-        label='upper bound')
-=======
         label='upper bound',
         color=pal[1])
->>>>>>> d8c3ae36
 
     # Annotate plot.
     ax.set_ylabel('relevance')
